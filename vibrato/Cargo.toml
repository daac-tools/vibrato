[package]
name = "vibrato"
version = "0.1.1"
edition = "2021"
authors = ["Shunsuke Kanda <shnsk.knd@gmail.com>"]
description = "Vibrato: viterbi-based accelerated tokenizer"
license = "MIT OR Apache-2.0"
homepage = "https://github.com/daac-tools/vibrato"
repository = "https://github.com/daac-tools/vibrato"
readme = "README.md"
keywords = ["japanese", "analyzer", "tokenizer", "morphological"]
categories = ["text-processing"]

[dependencies]
bincode = "2.0.0-rc.1"  # MIT
crawdad = "0.3.0"  # MIT or Apache-2.0
<<<<<<< HEAD
csv = "1.1"  # MIT or Unlicense
hashbrown = "0.12"  # MIT or Apache-2.0
regex = "1"  # MIT or Apache-2.0
=======
csv = "1.1"  # Unlicense or MIT
>>>>>>> 32fc4727
<|MERGE_RESOLUTION|>--- conflicted
+++ resolved
@@ -14,10 +14,6 @@
 [dependencies]
 bincode = "2.0.0-rc.1"  # MIT
 crawdad = "0.3.0"  # MIT or Apache-2.0
-<<<<<<< HEAD
 csv = "1.1"  # MIT or Unlicense
 hashbrown = "0.12"  # MIT or Apache-2.0
-regex = "1"  # MIT or Apache-2.0
-=======
-csv = "1.1"  # Unlicense or MIT
->>>>>>> 32fc4727
+regex = "1"  # MIT or Apache-2.0