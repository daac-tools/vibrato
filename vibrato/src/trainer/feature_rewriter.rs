--- conflicted
+++ resolved
@@ -45,12 +45,9 @@
     }
 
     #[allow(unused)]
-<<<<<<< HEAD
-=======
     /// Adds the rewrite rule associated with the pattern.
     /// If the pattern is shorter than the rewrite rule,
     /// the remainings are automatically padded with "*".
->>>>>>> de250202
     pub fn add_rule<S>(&mut self, pattern: &[S], rewrite: &[S])
     where
         S: AsRef<str>,
