//! Viterbi-based tokenizer.
pub(crate) mod lattice;

use crate::dictionary::Dictionary;
use crate::errors::{Result, VibratoError};
use crate::sentence::Sentence;
use crate::worker::Worker;
use lattice::Lattice;

use crate::common::MAX_SENTENCE_LENGTH;

/// Tokenizer.
pub struct Tokenizer {
    dict: Dictionary,
    // For the MeCab compatibility
    space_cateset: Option<u32>,
    max_grouping_len: Option<u16>,
}

impl Tokenizer {
    /// Creates a new instance.
    ///
    /// # Arguments
    ///
    ///  - `dict`: Dictionary to be used.
    pub const fn new(dict: Dictionary) -> Self {
        Self {
            dict,
            space_cateset: None,
            max_grouping_len: None,
        }
    }

    /// Ignores spaces from tokens.
    ///
    /// This option is for compatibility with MeCab.
    /// Enable this if you want to obtain the same results as MeCab.
    ///
    /// # Errors
    ///
    /// [`VibratoError`] is returned when category `SPACE` is not defined in the input dictionary.
    pub fn ignore_space(mut self, yes: bool) -> Result<Self> {
        if yes {
            let cate_id = self.dict.char_prop().cate_id("SPACE").ok_or_else(|| {
                VibratoError::invalid_argument(
                    "dict",
                    "SPACE is not defined in the input dictionary (i.e., char.def).",
                )
            })?;
            self.space_cateset = Some(1 << cate_id);
        } else {
            self.space_cateset = None;
        }
        Ok(self)
    }

    /// Specifies the maximum grouping length for unknown words.
    /// By default, the length is infinity.
    ///
    /// This option is for compatibility with MeCab.
    /// Specifies the argument with `24` if you want to obtain the same results as MeCab.
    ///
    /// # Arguments
    ///
    ///  - `max_grouping_len`: The maximum grouping length for unknown words.
    ///                        The default value is 0, indicating the infinity length.
    pub fn max_grouping_len(mut self, max_grouping_len: usize) -> Self {
        if max_grouping_len != 0 && max_grouping_len <= usize::from(MAX_SENTENCE_LENGTH) {
            self.max_grouping_len = Some(max_grouping_len as u16);
        } else {
            self.max_grouping_len = None;
        }
        self
    }

    /// Gets the reference to the dictionary.
    pub const fn dictionary(&self) -> &Dictionary {
        &self.dict
    }

    /// Creates a new worker.
    pub fn new_worker(&self) -> Worker {
        Worker::new(self)
    }

    pub(crate) fn build_lattice(&self, sent: &Sentence, lattice: &mut Lattice) {
        let input_chars = sent.chars();
        let input_len = sent.len_char();

        lattice.reset(input_len);

        let mut start_node = 0;
        let mut start_word = 0;

        while start_word < input_len {
            if !lattice.has_previous_node(start_node) {
                start_word += 1;
                start_node = start_word;
                continue;
            }

            // on mecab compatible mode
            if let Some(space_cateset) = self.space_cateset {
                let is_space = (sent.char_info(start_node).cate_idset() & space_cateset) != 0;
                start_word += if !is_space {
                    0
                } else {
                    // Skips space characters.
                    sent.groupable(start_node)
                };
            }

            // Does the input end with spaces?
            if start_word == input_len {
                break;
            }

            let mut has_matched = false;

            // Safety: `start_word < input_len` is already checked.
            let suffix = unsafe { input_chars.get_unchecked(usize::from(start_word)..) };

            if self.dict.need_check {
                if let Some(user_lexicon) = self.dict.user_lexicon() {
                    for m in user_lexicon.common_prefix_iterator(suffix) {
                        debug_assert!(start_word + m.end_char <= input_len);
                        self.lattice.insert_node(
                            start_node,
                            start_word,
                            start_word + m.end_char,
                            m.word_idx,
                            m.word_param,
                            self.dict.connector(),
                        );
                        has_matched = true;
                    }
                }

                for m in self.dict.system_lexicon().common_prefix_iterator(suffix) {
                    debug_assert!(start_word + m.end_char <= input_len);
                    lattice.insert_node(
                        start_node,
                        start_word,
                        start_word + m.end_char,
                        m.word_idx,
                        m.word_param,
                        self.dict.connector(),
                    );
                    has_matched = true;
                }

<<<<<<< HEAD
            for m in self.dict.system_lexicon().common_prefix_iterator(suffix) {
                debug_assert!(start_word + m.end_char <= input_len);
                lattice.insert_node(
                    start_node,
=======
                self.dict.unk_handler().gen_unk_words(
                    &sent,
>>>>>>> 5103092f
                    start_word,
                    has_matched,
                    self.max_grouping_len,
                    |w| {
                        self.lattice.insert_node(
                            start_node,
                            w.start_char(),
                            w.end_char(),
                            w.word_idx(),
                            w.word_param(),
                            self.dict.connector(),
                        );
                    },
                );
<<<<<<< HEAD
                has_matched = true;
            }

            self.dict.unk_handler().gen_unk_words(
                sent,
                start_word,
                has_matched,
                self.max_grouping_len,
                |w| {
                    lattice.insert_node(
                        start_node,
                        w.start_char(),
                        w.end_char(),
                        w.word_idx(),
                        w.word_param(),
                        self.dict.connector(),
=======
            } else {
                unsafe {
                    if let Some(user_lexicon) = self.dict.user_lexicon() {
                        for m in user_lexicon.common_prefix_iterator_unchecked(suffix) {
                            debug_assert!(start_word + m.end_char <= input_len);
                            self.lattice.insert_node_unchecked(
                                start_node,
                                start_word,
                                start_word + m.end_char,
                                m.word_idx,
                                m.word_param,
                                self.dict.connector(),
                            );
                            has_matched = true;
                        }
                    }

                    for m in self
                        .dict
                        .system_lexicon()
                        .common_prefix_iterator_unchecked(suffix)
                    {
                        debug_assert!(start_word + m.end_char <= input_len);
                        self.lattice.insert_node_unchecked(
                            start_node,
                            start_word,
                            start_word + m.end_char,
                            m.word_idx,
                            m.word_param,
                            self.dict.connector(),
                        );
                        has_matched = true;
                    }

                    self.dict.unk_handler().gen_unk_words(
                        &sent,
                        start_word,
                        has_matched,
                        self.max_grouping_len,
                        |w| {
                            self.lattice.insert_node_unchecked(
                                start_node,
                                w.start_char(),
                                w.end_char(),
                                w.word_idx(),
                                w.word_param(),
                                self.dict.connector(),
                            );
                        },
>>>>>>> 5103092f
                    );
                }
            }

            start_word += 1;
            start_node = start_word;
        }

<<<<<<< HEAD
        lattice.insert_eos(start_node, self.dict.connector());
=======
        if self.dict.need_check {
            self.lattice.insert_eos(start_node, self.dict.connector());
        } else {
            unsafe {
                self.lattice
                    .insert_eos_unchecked(start_node, self.dict.connector());
            }
        }
    }

    /// Creates a counter for frequencies of connection ids to train mappings.
    pub fn new_connid_counter(&self) -> ConnIdCounter {
        let connector = self.dict.connector();
        ConnIdCounter::new(connector.num_left(), connector.num_right())
    }

    /// Adds frequencies of connection ids at the last tokenization.
    pub fn add_connid_counts(&self, counter: &mut ConnIdCounter) {
        self.lattice.add_connid_counts(counter);
>>>>>>> 5103092f
    }
}

#[cfg(test)]
mod tests {
    use super::*;

    #[test]
    fn test_tokenize_1() {
        let lexicon_csv = "自然,0,0,1,sizen
言語,0,0,4,gengo
処理,0,0,3,shori
自然言語,0,0,6,sizengengo
言語処理,0,0,5,gengoshori";
        let matrix_def = "1 1\n0 0 0";
        let char_def = "DEFAULT 0 1 0";
        let unk_def = "DEFAULT,0,0,100,*";

        let dict = Dictionary::from_readers(
            lexicon_csv.as_bytes(),
            matrix_def.as_bytes(),
            char_def.as_bytes(),
            unk_def.as_bytes(),
        )
        .unwrap();

        let tokenizer = Tokenizer::new(dict);
        let mut worker = tokenizer.new_worker();
        worker.reset_sentence("自然言語処理").unwrap();
        worker.tokenize();
        assert_eq!(worker.num_tokens(), 2);

        {
            let t = worker.token(0);
            assert_eq!(t.surface(), "自然");
            assert_eq!(t.range_char(), 0..2);
            assert_eq!(t.range_byte(), 0..6);
            assert_eq!(t.feature(), "sizen");
            assert_eq!(t.total_cost(), 1);
        }
        {
            let t = worker.token(1);
            assert_eq!(t.surface(), "言語処理");
            assert_eq!(t.range_char(), 2..6);
            assert_eq!(t.range_byte(), 6..18);
            assert_eq!(t.feature(), "gengoshori");
            assert_eq!(t.total_cost(), 6);
        }
    }

    #[test]
    fn test_tokenize_2() {
        let lexicon_csv = "自然,0,0,1,sizen
言語,0,0,4,gengo
処理,0,0,3,shori
自然言語,0,0,6,sizengengo
言語処理,0,0,5,gengoshori";
        let matrix_def = "1 1\n0 0 0";
        let char_def = "DEFAULT 0 1 0";
        let unk_def = "DEFAULT,0,0,100,*";

        let dict = Dictionary::from_readers(
            lexicon_csv.as_bytes(),
            matrix_def.as_bytes(),
            char_def.as_bytes(),
            unk_def.as_bytes(),
        )
        .unwrap();

        let tokenizer = Tokenizer::new(dict);
        let mut worker = tokenizer.new_worker();
        worker.reset_sentence("自然日本語処理").unwrap();
        worker.tokenize();
        assert_eq!(worker.num_tokens(), 2);

        {
            let t = worker.token(0);
            assert_eq!(t.surface(), "自然");
            assert_eq!(t.range_char(), 0..2);
            assert_eq!(t.range_byte(), 0..6);
            assert_eq!(t.feature(), "sizen");
            assert_eq!(t.total_cost(), 1);
        }
        {
            let t = worker.token(1);
            assert_eq!(t.surface(), "日本語処理");
            assert_eq!(t.range_char(), 2..7);
            assert_eq!(t.range_byte(), 6..21);
            assert_eq!(t.feature(), "*");
            assert_eq!(t.total_cost(), 101);
        }
    }

    #[test]
    fn test_tokenize_3() {
        let lexicon_csv = "自然,0,0,1,sizen
言語,0,0,4,gengo
処理,0,0,3,shori
自然言語,0,0,6,sizengengo
言語処理,0,0,5,gengoshori";
        let matrix_def = "1 1\n0 0 0";
        let char_def = "DEFAULT 0 0 3";
        let unk_def = "DEFAULT,0,0,100,*";

        let dict = Dictionary::from_readers(
            lexicon_csv.as_bytes(),
            matrix_def.as_bytes(),
            char_def.as_bytes(),
            unk_def.as_bytes(),
        )
        .unwrap();

        let tokenizer = Tokenizer::new(dict);
        let mut worker = tokenizer.new_worker();
        worker.reset_sentence("不自然言語処理").unwrap();
        worker.tokenize();
        assert_eq!(worker.num_tokens(), 2);

        {
            let t = worker.token(0);
            assert_eq!(t.surface(), "不自然");
            assert_eq!(t.range_char(), 0..3);
            assert_eq!(t.range_byte(), 0..9);
            assert_eq!(t.feature(), "*");
            assert_eq!(t.total_cost(), 100);
        }
        {
            let t = worker.token(1);
            assert_eq!(t.surface(), "言語処理");
            assert_eq!(t.range_char(), 3..7);
            assert_eq!(t.range_byte(), 9..21);
            assert_eq!(t.feature(), "gengoshori");
            assert_eq!(t.total_cost(), 105);
        }
    }

    #[test]
    fn test_tokenize_empty() {
        let lexicon_csv = "自然,0,0,1,sizen
言語,0,0,4,gengo
処理,0,0,3,shori
自然言語,0,0,6,sizengengo
言語処理,0,0,5,gengoshori";
        let matrix_def = "1 1\n0 0 0";
        let char_def = "DEFAULT 0 0 3";
        let unk_def = "DEFAULT,0,0,100,*";

        let dict = Dictionary::from_readers(
            lexicon_csv.as_bytes(),
            matrix_def.as_bytes(),
            char_def.as_bytes(),
            unk_def.as_bytes(),
        )
        .unwrap();

        let tokenizer = Tokenizer::new(dict);
        let mut worker = tokenizer.new_worker();
        worker.reset_sentence("").unwrap();
        worker.tokenize();
        assert_eq!(worker.num_tokens(), 0);
    }
}<|MERGE_RESOLUTION|>--- conflicted
+++ resolved
@@ -149,20 +149,13 @@
                     has_matched = true;
                 }
 
-<<<<<<< HEAD
-            for m in self.dict.system_lexicon().common_prefix_iterator(suffix) {
-                debug_assert!(start_word + m.end_char <= input_len);
-                lattice.insert_node(
-                    start_node,
-=======
                 self.dict.unk_handler().gen_unk_words(
-                    &sent,
->>>>>>> 5103092f
+                    sent,
                     start_word,
                     has_matched,
                     self.max_grouping_len,
                     |w| {
-                        self.lattice.insert_node(
+                        lattice.insert_node(
                             start_node,
                             w.start_char(),
                             w.end_char(),
@@ -172,30 +165,12 @@
                         );
                     },
                 );
-<<<<<<< HEAD
-                has_matched = true;
-            }
-
-            self.dict.unk_handler().gen_unk_words(
-                sent,
-                start_word,
-                has_matched,
-                self.max_grouping_len,
-                |w| {
-                    lattice.insert_node(
-                        start_node,
-                        w.start_char(),
-                        w.end_char(),
-                        w.word_idx(),
-                        w.word_param(),
-                        self.dict.connector(),
-=======
             } else {
                 unsafe {
                     if let Some(user_lexicon) = self.dict.user_lexicon() {
                         for m in user_lexicon.common_prefix_iterator_unchecked(suffix) {
                             debug_assert!(start_word + m.end_char <= input_len);
-                            self.lattice.insert_node_unchecked(
+                            lattice.insert_node_unchecked(
                                 start_node,
                                 start_word,
                                 start_word + m.end_char,
@@ -213,7 +188,7 @@
                         .common_prefix_iterator_unchecked(suffix)
                     {
                         debug_assert!(start_word + m.end_char <= input_len);
-                        self.lattice.insert_node_unchecked(
+                        lattice.insert_node_unchecked(
                             start_node,
                             start_word,
                             start_word + m.end_char,
@@ -225,12 +200,12 @@
                     }
 
                     self.dict.unk_handler().gen_unk_words(
-                        &sent,
+                        sent,
                         start_word,
                         has_matched,
                         self.max_grouping_len,
                         |w| {
-                            self.lattice.insert_node_unchecked(
+                            lattice.insert_node_unchecked(
                                 start_node,
                                 w.start_char(),
                                 w.end_char(),
@@ -239,7 +214,6 @@
                                 self.dict.connector(),
                             );
                         },
->>>>>>> 5103092f
                     );
                 }
             }
@@ -248,29 +222,14 @@
             start_node = start_word;
         }
 
-<<<<<<< HEAD
-        lattice.insert_eos(start_node, self.dict.connector());
-=======
         if self.dict.need_check {
-            self.lattice.insert_eos(start_node, self.dict.connector());
+            lattice.insert_eos(start_node, self.dict.connector());
         } else {
             unsafe {
-                self.lattice
+                lattice
                     .insert_eos_unchecked(start_node, self.dict.connector());
             }
         }
-    }
-
-    /// Creates a counter for frequencies of connection ids to train mappings.
-    pub fn new_connid_counter(&self) -> ConnIdCounter {
-        let connector = self.dict.connector();
-        ConnIdCounter::new(connector.num_left(), connector.num_right())
-    }
-
-    /// Adds frequencies of connection ids at the last tokenization.
-    pub fn add_connid_counts(&self, counter: &mut ConnIdCounter) {
-        self.lattice.add_connid_counts(counter);
->>>>>>> 5103092f
     }
 }
 
