--- conflicted
+++ resolved
@@ -30,19 +30,11 @@
         })
     }
 
-<<<<<<< HEAD
     pub(crate) fn parse_csv<'a>(
         mut bytes: &'a [u8],
         name: &'static str,
     ) -> Result<Vec<RawWordEntry<'a>>> {
         let mut entries = vec![];
-=======
-    fn parse_csv(rec: &csv::StringRecord) -> Result<RawWordEntry> {
-        if rec.len() < 4 {
-            let msg = format!("A csv row of lexicon must have four items at least, {rec:?}");
-            return Err(VibratoError::invalid_format("lex.csv", msg));
-        }
->>>>>>> e38067f3
 
         let mut rdr = csv_core::Reader::new();
         let mut features_bytes = bytes;
@@ -152,51 +144,28 @@
     #[test]
     fn test_few_cols() {
         let data = "自然,0,2";
-<<<<<<< HEAD
-        let lex = Lexicon::from_reader(data.as_bytes(), LexType::System);
-        assert!(lex.is_err());
-=======
         let result = Lexicon::from_reader(data.as_bytes(), LexType::System);
         assert!(result.is_err());
->>>>>>> e38067f3
     }
 
     #[test]
     fn test_invalid_left_id() {
-<<<<<<< HEAD
         let data = "自然,-2,2,1,a";
-        let lex = Lexicon::from_reader(data.as_bytes(), LexType::System);
-        assert!(lex.is_err());
-=======
-        let data = "自然,-2,2,1";
         let result = Lexicon::from_reader(data.as_bytes(), LexType::System);
         assert!(result.is_err());
->>>>>>> e38067f3
     }
 
     #[test]
     fn test_invalid_right_id() {
-<<<<<<< HEAD
         let data = "自然,2,-2,1,a";
-        let lex = Lexicon::from_reader(data.as_bytes(), LexType::System);
-        assert!(lex.is_err());
-=======
-        let data = "自然,2,-2,1";
         let result = Lexicon::from_reader(data.as_bytes(), LexType::System);
         assert!(result.is_err());
->>>>>>> e38067f3
     }
 
     #[test]
     fn test_invalid_cost() {
-<<<<<<< HEAD
         let data = "自然,2,1,コスト,a";
-        let lex = Lexicon::from_reader(data.as_bytes(), LexType::System);
-        assert!(lex.is_err());
-=======
-        let data = "自然,2,1,コスト";
         let result = Lexicon::from_reader(data.as_bytes(), LexType::System);
         assert!(result.is_err());
->>>>>>> e38067f3
     }
 }