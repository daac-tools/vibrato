use std::io::Read;

use crate::dictionary::character::CharProperty;
use crate::dictionary::lexicon::Lexicon;
use crate::dictionary::unknown::{UnkEntry, UnkHandler};
use crate::errors::Result;

impl UnkHandler {
    /// Creates a new instance from `unk.def`.
    pub fn from_reader<R>(mut rdr: R, char_prop: &CharProperty) -> Result<Self>
    where
        R: Read,
    {
        let mut buf = vec![];
        rdr.read_to_end(&mut buf)?;

        let parsed = Lexicon::parse_csv(&buf, "unk.def")?;
        let mut map = vec![vec![]; char_prop.num_categories()];
        for item in parsed {
            let cate_id = u16::try_from(char_prop.cate_id(&item.surface).unwrap()).unwrap();
            let e = UnkEntry {
                cate_id,
                left_id: item.param.left_id,
                right_id: item.param.right_id,
                word_cost: item.param.word_cost,
                feature: item.feature.to_string(),
            };
            map[usize::from(cate_id)].push(e);
        }

        let mut offsets = vec![];
        let mut entries = vec![];
        for mut v in map {
            offsets.push(entries.len());
            entries.append(&mut v);
        }
        offsets.push(entries.len());
        Ok(Self { offsets, entries })
    }
<<<<<<< HEAD
=======

    fn parse_unk_entry(rec: &csv::StringRecord, char_prop: &CharProperty) -> Result<UnkEntry> {
        if rec.len() < 4 {
            let msg = format!("A csv row of lexicon must have four items at least, {rec:?}");
            return Err(VibratoError::invalid_format("unk.def", msg));
        }

        let mut iter = rec.iter();
        let category = iter.next().unwrap();
        let left_id = iter.next().unwrap().parse()?;
        let right_id = iter.next().unwrap().parse()?;
        let word_cost = iter.next().unwrap().parse()?;
        let feature = iter.collect::<Vec<_>>().join(",");

        let cate_id = u16::try_from(char_prop.cate_id(category).ok_or_else(|| {
            let msg = format!("Undefined category: {category}");
            VibratoError::invalid_format("unk.def", msg)
        })?)
        .unwrap();

        Ok(UnkEntry {
            cate_id,
            left_id,
            right_id,
            word_cost,
            feature,
        })
    }
>>>>>>> e38067f3
}

#[cfg(test)]
mod tests {
    use super::*;

    #[test]
    fn test_basic() {
        let char_def = "DEFAULT 0 1 0\nSPACE 0 1 0\nALPHA 1 1 0";
        let unk_def = "DEFAULT,0,2,1,補助記号\nALPHA,1,0,-4,名詞\nALPHA,2,2,3,Meishi";
        let prop = CharProperty::from_reader(char_def.as_bytes()).unwrap();
        let unk = UnkHandler::from_reader(unk_def.as_bytes(), &prop).unwrap();
        assert_eq!(
            unk.offsets,
            vec![
                0, //DEFAULT = 0
                1, 1, // ALPHA = 2
                3,
            ]
        );
        assert_eq!(
            unk.entries,
            vec![
                UnkEntry {
                    cate_id: 0,
                    left_id: 0,
                    right_id: 2,
                    word_cost: 1,
                    feature: "補助記号".to_string(),
                },
                UnkEntry {
                    cate_id: 2,
                    left_id: 1,
                    right_id: 0,
                    word_cost: -4,
                    feature: "名詞".to_string(),
                },
                UnkEntry {
                    cate_id: 2,
                    left_id: 2,
                    right_id: 2,
                    word_cost: 3,
                    feature: "Meishi".to_string(),
                }
            ]
        );
    }

    #[test]
    fn test_few_cols() {
        let char_def = "DEFAULT 0 1 0";
        let unk_def = "DEFAULT,0,2";
        let prop = CharProperty::from_reader(char_def.as_bytes()).unwrap();
        let result = UnkHandler::from_reader(unk_def.as_bytes(), &prop);
        assert!(result.is_err());
    }

    #[test]
    fn test_invalid_cate() {
        let char_def = "DEFAULT 0 1 0";
        let unk_def = "INVALID,0,2,1,補助記号";
        let prop = CharProperty::from_reader(char_def.as_bytes()).unwrap();
        let result = UnkHandler::from_reader(unk_def.as_bytes(), &prop);
        assert!(result.is_err());
    }
}<|MERGE_RESOLUTION|>--- conflicted
+++ resolved
@@ -3,7 +3,7 @@
 use crate::dictionary::character::CharProperty;
 use crate::dictionary::lexicon::Lexicon;
 use crate::dictionary::unknown::{UnkEntry, UnkHandler};
-use crate::errors::Result;
+use crate::errors::{Result, VibratoError};
 
 impl UnkHandler {
     /// Creates a new instance from `unk.def`.
@@ -17,7 +17,11 @@
         let parsed = Lexicon::parse_csv(&buf, "unk.def")?;
         let mut map = vec![vec![]; char_prop.num_categories()];
         for item in parsed {
-            let cate_id = u16::try_from(char_prop.cate_id(&item.surface).unwrap()).unwrap();
+            let cate_id = u16::try_from(char_prop.cate_id(&item.surface).ok_or_else(|| {
+                let msg = format!("Undefined category: {}", item.surface);
+                VibratoError::invalid_format("unk.def", msg)
+            })?)
+            .unwrap();
             let e = UnkEntry {
                 cate_id,
                 left_id: item.param.left_id,
@@ -37,37 +41,6 @@
         offsets.push(entries.len());
         Ok(Self { offsets, entries })
     }
-<<<<<<< HEAD
-=======
-
-    fn parse_unk_entry(rec: &csv::StringRecord, char_prop: &CharProperty) -> Result<UnkEntry> {
-        if rec.len() < 4 {
-            let msg = format!("A csv row of lexicon must have four items at least, {rec:?}");
-            return Err(VibratoError::invalid_format("unk.def", msg));
-        }
-
-        let mut iter = rec.iter();
-        let category = iter.next().unwrap();
-        let left_id = iter.next().unwrap().parse()?;
-        let right_id = iter.next().unwrap().parse()?;
-        let word_cost = iter.next().unwrap().parse()?;
-        let feature = iter.collect::<Vec<_>>().join(",");
-
-        let cate_id = u16::try_from(char_prop.cate_id(category).ok_or_else(|| {
-            let msg = format!("Undefined category: {category}");
-            VibratoError::invalid_format("unk.def", msg)
-        })?)
-        .unwrap();
-
-        Ok(UnkEntry {
-            cate_id,
-            left_id,
-            right_id,
-            word_cost,
-            feature,
-        })
-    }
->>>>>>> e38067f3
 }
 
 #[cfg(test)]
